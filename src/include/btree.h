/*-
 * Copyright (c) 2008-2013 WiredTiger, Inc.
 *	All rights reserved.
 *
 * See the file LICENSE for redistribution information.
 */

#define	WT_BTREE_MAJOR_VERSION	1	/* Version */
#define	WT_BTREE_MINOR_VERSION	0

/*
 * The minimum btree leaf and internal page sizes are 512B, the maximum 512MB.
 * (The maximum of 512MB is enforced by the software, it could be set as high
 * as 4GB.)
 */
#define	WT_BTREE_ALLOCATION_SIZE_MIN	512
#define	WT_BTREE_ALLOCATION_SIZE_MAX	(128 * WT_MEGABYTE)
#define	WT_BTREE_PAGE_SIZE_MAX		(512 * WT_MEGABYTE)

/*
 * Variable-length value items and row-store key/value item lengths are stored
 * in 32-bit unsigned integers, meaning the largest theoretical key/value item
 * is 4GB.  However, in the WT_UPDATE structure we use the UINT32_MAX size as a
 * "deleted" flag.  Limit the size of a single object to 4GB - 512B: it's a few
 * additional bytes if we ever want to store a small structure length plus the
 * object size in 32 bits, or if we ever need more denoted values.  Storing 4GB
 * objects in a Btree borders on clinical insanity, anyway.
 *
 * Record numbers are stored in 64-bit unsigned integers, meaning the largest
 * record number is "really, really big".
 */
#define	WT_BTREE_MAX_OBJECT_SIZE	(UINT32_MAX - 512)

/*
 * A location in a file is a variable-length cookie, but it has a maximum size
 * so it's easy to create temporary space in which to store them.  (Locations
 * can't be much larger than this anyway, they must fit onto the minimum size
 * page because a reference to an overflow page is itself a location.)
 */
#define	WT_BTREE_MAX_ADDR_COOKIE	255	/* Maximum address cookie */

/*
 * Split page size calculation -- we don't want to repeatedly split every time
 * a new entry is added, so we split to a smaller-than-maximum page size.
 */
#define	WT_SPLIT_PAGE_SIZE(pagesize, allocsize, pct)			\
	WT_ALIGN32(((uintmax_t)(pagesize) * (pct)) / 100, allocsize)

/*
 * XXX
 * The server threads use their own WT_SESSION_IMPL handles because they may
 * want to block (for example, the eviction server calls reconciliation, and
 * some of the reconciliation diagnostic code reads pages), and the user's
 * session handle is already blocking on a server thread.  The problem is the
 * server thread needs to reference the correct btree handle, and that's
 * hanging off the application's thread of control.  For now, I'm just making
 * it obvious where that's getting done.
 */
#define	WT_SET_BTREE_IN_SESSION(s, b)	((s)->dhandle = b->dhandle)
#define	WT_CLEAR_BTREE_IN_SESSION(s)	((s)->dhandle = NULL)

/*
 * WT_DATA_HANDLE --
 *	A handle for a generic named data source.
 */
struct __wt_data_handle {
	WT_RWLOCK *rwlock;		/* Lock for shared/exclusive ops */
	uint32_t   refcnt;		/* Sessions using this tree. */
	TAILQ_ENTRY(__wt_data_handle) q;/* Linked list of handles */

	const char *name;		/* Object name as a URI */
	const char *checkpoint;		/* Checkpoint name (or NULL) */
	const char *config;		/* Configuration string */

<<<<<<< HEAD
	WT_DATA_SOURCE *dsrc;		/* Data source for this handle */
	void *handle;			/* Current handle. */

	/* Flags values over 0xff are reserved for WT_BTREE_* */
#define	WT_DHANDLE_DISCARD	0x01	/* Discard on release */
#define	WT_DHANDLE_EXCLUSIVE	0x02	/* Need exclusive access to handle */
#define	WT_DHANDLE_LOCK_ONLY	0x04	/* Handle is only needed for locking */
#define	WT_DHANDLE_OPEN		0x08	/* Handle is open */
	uint32_t flags;
};

/*
 * WT_BTREE --
 *	A btree handle.
 */
struct __wt_btree {
	WT_DATA_HANDLE *dhandle;
=======
	WT_DSRC_STATS *stats;		/* Data-source statistics */
	int maximum_depth;		/* Maximum tree depth */

	/*
	 * XXX Everything above here should move into the session-level
	 * handle structure.
	 */
>>>>>>> 01d65d9b

	WT_CKPT	  *ckpt;		/* Checkpoint information */

	enum {	BTREE_COL_FIX=1,	/* Fixed-length column store */
		BTREE_COL_VAR=2,	/* Variable-length column store */
		BTREE_ROW=3		/* Row-store */
	} type;				/* Type */

	const char *key_format;		/* Key format */
	const char *value_format;	/* Value format */
	uint8_t bitcnt;			/* Fixed-length field size in bits */

					/* Row-store comparison function */
	WT_COLLATOR *collator;		/* Comparison function */

	uint32_t key_gap;		/* Row-store prefix key gap */

	uint32_t allocsize;		/* Allocation size */
	uint32_t maxintlpage;		/* Internal page max size */
	uint32_t maxintlitem;		/* Internal page max item size */
	uint32_t maxleafpage;		/* Leaf page max size */
	uint32_t maxleafitem;		/* Leaf page max item size */
	uint64_t maxmempage;		/* In memory page max size */

	void *huffman_key;		/* Key huffman encoding */
	void *huffman_value;		/* Value huffman encoding */

	enum {	CKSUM_ON=1,		/* On */
		CKSUM_OFF=2,		/* Off */
		CKSUM_UNCOMPRESSED=3	/* Uncompressed blocks only */
	} checksum;			/* Checksum configuration */

	u_int dictionary;		/* Reconcile: dictionary slots */
	int   internal_key_truncate;	/* Reconcile: internal key truncate */
	int   prefix_compression;	/* Reconcile: key prefix compression */
	u_int split_pct;		/* Reconcile: split page percent */
	WT_COMPRESSOR *compressor;	/* Reconcile: page compressor */
	WT_RWLOCK *val_ovfl_lock;	/* Reconcile: overflow value lock */

	uint64_t last_recno;		/* Column-store last record number */

	WT_PAGE *root_page;		/* Root page */
	int modified;			/* If the tree ever modified */
	int bulk_load_ok;		/* Bulk-load is a possibility */

	WT_BM	*bm;			/* Block manager reference */
	u_int	 block_header;		/* WT_PAGE_HEADER_BYTE_SIZE */

	uint64_t write_gen;		/* Write generation */

	WT_PAGE *evict_page;		/* Eviction thread's location */
	uint64_t evict_priority;	/* Relative priority of cached pages. */
	volatile uint32_t lru_count;	/* Count of threads in LRU eviction */

	volatile int checkpointing;	/* Checkpoint in progress */

<<<<<<< HEAD
	/* Flags values up to 0xff are reserved for WT_DHANDLE_* */
#define	WT_BTREE_BULK		0x00100	/* Bulk-load handle */
#define	WT_BTREE_NO_CACHE	0x00200	/* Disable caching */
#define	WT_BTREE_NO_EVICTION	0x00400	/* Disable eviction */
#define	WT_BTREE_NO_HAZARD	0x00800	/* Disable hazard references */
#define	WT_BTREE_SALVAGE	0x01000	/* Handle is for salvage */
#define	WT_BTREE_UPGRADE	0x02000	/* Handle is for upgrade */
#define	WT_BTREE_VERIFY		0x04000	/* Handle is for verify */
=======
#define	WT_BTREE_BULK		0x0001	/* Bulk-load handle */
#define	WT_BTREE_DISCARD	0x0002	/* Discard on release */
#define	WT_BTREE_DISCARD_CLOSE	0x0004	/* Discard on last close */
#define	WT_BTREE_EXCLUSIVE	0x0008	/* Need exclusive access to handle */
#define	WT_BTREE_LOCK_ONLY	0x0010	/* Handle is only needed for locking */
#define	WT_BTREE_NO_EVICTION	0x0020	/* Disable eviction */
#define	WT_BTREE_NO_HAZARD	0x0040	/* Disable hazard pointers */
#define	WT_BTREE_OPEN		0x0080	/* Handle is open */
#define	WT_BTREE_SALVAGE	0x0100	/* Handle is for salvage */
#define	WT_BTREE_UPGRADE	0x0200	/* Handle is for upgrade */
#define	WT_BTREE_VERIFY		0x0400	/* Handle is for verify */
>>>>>>> 01d65d9b
	uint32_t flags;
};

/* Flags that make a btree handle special (not for normal use). */
#define	WT_BTREE_SPECIAL_FLAGS	 					\
	(WT_BTREE_BULK | WT_BTREE_SALVAGE | WT_BTREE_UPGRADE | WT_BTREE_VERIFY)

/*
 * WT_SALVAGE_COOKIE --
 *	Encapsulation of salvage information for reconciliation.
 */
struct __wt_salvage_cookie {
	uint64_t missing;			/* Initial items to create */
	uint64_t skip;				/* Initial items to skip */
	uint64_t take;				/* Items to take */

	int	 done;				/* Ignore the rest */
};<|MERGE_RESOLUTION|>--- conflicted
+++ resolved
@@ -65,22 +65,24 @@
  */
 struct __wt_data_handle {
 	WT_RWLOCK *rwlock;		/* Lock for shared/exclusive ops */
-	uint32_t   refcnt;		/* Sessions using this tree. */
+	uint32_t   refcnt;		/* Sessions using this tree */
 	TAILQ_ENTRY(__wt_data_handle) q;/* Linked list of handles */
 
 	const char *name;		/* Object name as a URI */
 	const char *checkpoint;		/* Checkpoint name (or NULL) */
 	const char *config;		/* Configuration string */
 
-<<<<<<< HEAD
 	WT_DATA_SOURCE *dsrc;		/* Data source for this handle */
-	void *handle;			/* Current handle. */
+	void *handle;			/* Generic handle */
+
+	WT_DSRC_STATS *stats;		/* Data source statistics */
 
 	/* Flags values over 0xff are reserved for WT_BTREE_* */
-#define	WT_DHANDLE_DISCARD	0x01	/* Discard on release */
-#define	WT_DHANDLE_EXCLUSIVE	0x02	/* Need exclusive access to handle */
-#define	WT_DHANDLE_LOCK_ONLY	0x04	/* Handle is only needed for locking */
-#define	WT_DHANDLE_OPEN		0x08	/* Handle is open */
+#define	WT_DHANDLE_DISCARD	        0x01	/* Discard on release */
+#define	WT_DHANDLE_DISCARD_CLOSE	0x02	/* Close on release */
+#define	WT_DHANDLE_EXCLUSIVE	        0x04	/* Need exclusive access */
+#define	WT_DHANDLE_LOCK_ONLY	        0x08	/* Handle only used as a lock */
+#define	WT_DHANDLE_OPEN		        0x10	/* Handle is open */
 	uint32_t flags;
 };
 
@@ -90,15 +92,6 @@
  */
 struct __wt_btree {
 	WT_DATA_HANDLE *dhandle;
-=======
-	WT_DSRC_STATS *stats;		/* Data-source statistics */
-	int maximum_depth;		/* Maximum tree depth */
-
-	/*
-	 * XXX Everything above here should move into the session-level
-	 * handle structure.
-	 */
->>>>>>> 01d65d9b
 
 	WT_CKPT	  *ckpt;		/* Checkpoint information */
 
@@ -133,6 +126,7 @@
 
 	u_int dictionary;		/* Reconcile: dictionary slots */
 	int   internal_key_truncate;	/* Reconcile: internal key truncate */
+	int   maximum_depth;		/* Reconcile: maximum tree depth */
 	int   prefix_compression;	/* Reconcile: key prefix compression */
 	u_int split_pct;		/* Reconcile: split page percent */
 	WT_COMPRESSOR *compressor;	/* Reconcile: page compressor */
@@ -155,28 +149,13 @@
 
 	volatile int checkpointing;	/* Checkpoint in progress */
 
-<<<<<<< HEAD
 	/* Flags values up to 0xff are reserved for WT_DHANDLE_* */
 #define	WT_BTREE_BULK		0x00100	/* Bulk-load handle */
-#define	WT_BTREE_NO_CACHE	0x00200	/* Disable caching */
-#define	WT_BTREE_NO_EVICTION	0x00400	/* Disable eviction */
-#define	WT_BTREE_NO_HAZARD	0x00800	/* Disable hazard references */
-#define	WT_BTREE_SALVAGE	0x01000	/* Handle is for salvage */
-#define	WT_BTREE_UPGRADE	0x02000	/* Handle is for upgrade */
-#define	WT_BTREE_VERIFY		0x04000	/* Handle is for verify */
-=======
-#define	WT_BTREE_BULK		0x0001	/* Bulk-load handle */
-#define	WT_BTREE_DISCARD	0x0002	/* Discard on release */
-#define	WT_BTREE_DISCARD_CLOSE	0x0004	/* Discard on last close */
-#define	WT_BTREE_EXCLUSIVE	0x0008	/* Need exclusive access to handle */
-#define	WT_BTREE_LOCK_ONLY	0x0010	/* Handle is only needed for locking */
-#define	WT_BTREE_NO_EVICTION	0x0020	/* Disable eviction */
-#define	WT_BTREE_NO_HAZARD	0x0040	/* Disable hazard pointers */
-#define	WT_BTREE_OPEN		0x0080	/* Handle is open */
-#define	WT_BTREE_SALVAGE	0x0100	/* Handle is for salvage */
-#define	WT_BTREE_UPGRADE	0x0200	/* Handle is for upgrade */
-#define	WT_BTREE_VERIFY		0x0400	/* Handle is for verify */
->>>>>>> 01d65d9b
+#define	WT_BTREE_NO_EVICTION	0x00200	/* Disable eviction */
+#define	WT_BTREE_NO_HAZARD	0x00400	/* Disable hazard references */
+#define	WT_BTREE_SALVAGE	0x00800	/* Handle is for salvage */
+#define	WT_BTREE_UPGRADE	0x01000	/* Handle is for upgrade */
+#define	WT_BTREE_VERIFY		0x02000	/* Handle is for verify */
 	uint32_t flags;
 };
 
