/*-
 * Copyright (c) 2014-2015 MongoDB, Inc.
 * Copyright (c) 2008-2014 WiredTiger, Inc.
 *	All rights reserved.
 *
 * See the file LICENSE for redistribution information.
 */

#define	WT_TXN_NONE	0		/* No txn running in a session. */
#define	WT_TXN_FIRST	1		/* First transaction to run. */
#define	WT_TXN_ABORTED	UINT64_MAX	/* Update rolled back, ignore. */

/*
 * Transaction ID comparison dealing with edge cases.
 *
 * WT_TXN_ABORTED is the largest possible ID (never visible to a running
 * transaction), WT_TXN_NONE is smaller than any possible ID (visible to all
 * running transactions).
 */
#define	WT_TXNID_LE(t1, t2)						\
	((t1) <= (t2))

#define	WT_TXNID_LT(t1, t2)						\
	((t1) != (t2) && WT_TXNID_LE(t1, t2))

#define	WT_SESSION_TXN_STATE(s) (&S2C(s)->txn_global.states[(s)->id])

struct __wt_named_snapshot {
	const char *name;

	STAILQ_ENTRY(__wt_named_snapshot) q;

	uint64_t snap_min, snap_max;
	uint64_t *snapshot;
	uint32_t snapshot_count;
};

struct WT_COMPILER_TYPE_ALIGN(WT_CACHE_LINE_ALIGNMENT) __wt_txn_state {
	volatile uint64_t id;
	volatile uint64_t snap_min;
};

struct __wt_txn_global {
	volatile uint64_t current;	/* Current transaction ID. */

	/* The oldest running transaction ID (may race). */
	uint64_t last_running;

	/*
	 * The oldest transaction ID that is not yet visible to some
	 * transaction in the system.
	 */
	volatile uint64_t oldest_id;

	/* Count of scanning threads, or -1 for exclusive access. */
	volatile int32_t scan_count;

	/*
	 * Track information about the running checkpoint. The transaction IDs
	 * used when checkpointing are special. Checkpoints can run for a long
	 * time so we keep them out of regular visibility checks. Eviction and
	 * checkpoint operations know when they need to be aware of
	 * checkpoint IDs.
	 */
	volatile uint64_t checkpoint_gen;
	volatile uint64_t checkpoint_id;
	volatile uint64_t checkpoint_snap_min;

	/* Named snapshot state. */
	WT_RWLOCK *nsnap_rwlock;
	volatile uint64_t nsnap_oldest_id;
	STAILQ_HEAD(__wt_nsnap_qh, __wt_named_snapshot) nsnaph;

	WT_TXN_STATE *states;		/* Per-session transaction states */
};

typedef enum __wt_txn_isolation {
	WT_ISO_EVICTION,		/* Internal: eviction context */
	WT_ISO_READ_UNCOMMITTED,
	WT_ISO_READ_COMMITTED,
	WT_ISO_SNAPSHOT
} WT_TXN_ISOLATION;

/*
 * WT_TXN_OP --
 *	A transactional operation.  Each transaction builds an in-memory array
 *	of these operations as it runs, then uses the array to either write log
 *	records during commit or undo the operations during rollback.
 */
struct __wt_txn_op {
	uint32_t fileid;
	enum {
		WT_TXN_OP_BASIC,
		WT_TXN_OP_INMEM,
		WT_TXN_OP_REF,
		WT_TXN_OP_TRUNCATE_COL,
		WT_TXN_OP_TRUNCATE_ROW
	} type;
	union {
		/* WT_TXN_OP_BASIC, WT_TXN_OP_INMEM */
		WT_UPDATE *upd;
		/* WT_TXN_OP_REF */
		WT_REF *ref;
		/* WT_TXN_OP_TRUNCATE_COL */
		struct {
			uint64_t start, stop;
		} truncate_col;
		/* WT_TXN_OP_TRUNCATE_ROW */
		struct {
			WT_ITEM start, stop;
			enum {
				WT_TXN_TRUNC_ALL,
				WT_TXN_TRUNC_BOTH,
				WT_TXN_TRUNC_START,
				WT_TXN_TRUNC_STOP
			} mode;
		} truncate_row;
	} u;
};

/*
 * WT_TXN --
 *	Per-session transaction context.
 */
struct __wt_txn {
	uint64_t id;

	WT_TXN_ISOLATION isolation;

	/*
	 * Snapshot data:
	 *	ids < snap_min are visible,
	 *	ids > snap_max are invisible,
	 *	everything else is visible unless it is in the snapshot.
	 */
	uint64_t snap_min, snap_max;
	uint64_t *snapshot;
	uint32_t snapshot_count;
	uint32_t txn_logsync;	/* Log sync configuration */

	/* Array of modifications by this transaction. */
	WT_TXN_OP      *mod;
	size_t		mod_alloc;
	u_int		mod_count;

	/* Scratch buffer for in-memory log records. */
	WT_ITEM	       *logrec;

	/* Requested notification when transactions are resolved. */
	WT_TXN_NOTIFY *notify;

	/* Checkpoint status. */
	WT_LSN		ckpt_lsn;
	int		full_ckpt;
	uint32_t	ckpt_nsnapshot;
	WT_ITEM		*ckpt_snapshot;

#define	WT_TXN_AUTOCOMMIT	0x01
#define	WT_TXN_ERROR		0x02
#define	WT_TXN_HAS_ID	        0x04
#define	WT_TXN_HAS_SNAPSHOT	0x08
<<<<<<< HEAD
#define	WT_TXN_RUNNING		0x10
#define	WT_TXN_SYNC_SET		0x20
=======
#define	WT_TXN_NAMED_SNAPSHOT	0x10
#define	WT_TXN_READONLY		0x20
#define	WT_TXN_RUNNING		0x40
>>>>>>> b119a556
	uint32_t flags;
};<|MERGE_RESOLUTION|>--- conflicted
+++ resolved
@@ -159,13 +159,9 @@
 #define	WT_TXN_ERROR		0x02
 #define	WT_TXN_HAS_ID	        0x04
 #define	WT_TXN_HAS_SNAPSHOT	0x08
-<<<<<<< HEAD
-#define	WT_TXN_RUNNING		0x10
-#define	WT_TXN_SYNC_SET		0x20
-=======
 #define	WT_TXN_NAMED_SNAPSHOT	0x10
 #define	WT_TXN_READONLY		0x20
 #define	WT_TXN_RUNNING		0x40
->>>>>>> b119a556
+#define	WT_TXN_SYNC_SET		0x80
 	uint32_t flags;
 };