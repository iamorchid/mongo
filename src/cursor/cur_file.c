/*-
 * Copyright (c) 2008-2013 WiredTiger, Inc.
 *	All rights reserved.
 *
 * See the file LICENSE for redistribution information.
 */

#include "wt_internal.h"

/*
 * __curfile_compare --
 *	WT_CURSOR->compare method for the btree cursor type.
 */
static int
__curfile_compare(WT_CURSOR *a, WT_CURSOR *b, int *cmpp)
{
	WT_CURSOR_BTREE *cbt;
	WT_DECL_RET;
	WT_SESSION_IMPL *session;

	cbt = (WT_CURSOR_BTREE *)a;
	CURSOR_API_CALL(a, session, compare, cbt->btree);

	/*
	 * Confirm both cursors refer to the same source and have keys, then
	 * call the underlying object to compare them.
	 */
	if (strcmp(a->uri, b->uri) != 0)
		WT_ERR_MSG(session, EINVAL,
		    "Cursors must reference the same object");

	WT_CURSOR_NEEDKEY(a);
	WT_CURSOR_NEEDKEY(b);

	ret = __wt_btcur_compare(
	    (WT_CURSOR_BTREE *)a, (WT_CURSOR_BTREE *)b, cmpp);

err:	API_END(session);
	return (ret);
}

/*
 * __curfile_next --
 *	WT_CURSOR->next method for the btree cursor type.
 */
static int
__curfile_next(WT_CURSOR *cursor)
{
	WT_CURSOR_BTREE *cbt;
	WT_DECL_RET;
	WT_SESSION_IMPL *session;

	cbt = (WT_CURSOR_BTREE *)cursor;
	CURSOR_API_CALL(cursor, session, next, cbt->btree);
	ret = __wt_btcur_next((WT_CURSOR_BTREE *)cursor, 0);

err:	API_END(session);
	return (ret);
}

/*
 * __curfile_next_random --
 *	WT_CURSOR->next method for the btree cursor type when configured with
 * next_random.
 */
static int
__curfile_next_random(WT_CURSOR *cursor)
{
	WT_CURSOR_BTREE *cbt;
	WT_DECL_RET;
	WT_SESSION_IMPL *session;

	cbt = (WT_CURSOR_BTREE *)cursor;
	CURSOR_API_CALL(cursor, session, next, cbt->btree);
	ret = __wt_btcur_next_random(cbt);

err:	API_END(session);
	return (ret);
}

/*
 * __curfile_prev --
 *	WT_CURSOR->prev method for the btree cursor type.
 */
static int
__curfile_prev(WT_CURSOR *cursor)
{
	WT_CURSOR_BTREE *cbt;
	WT_DECL_RET;
	WT_SESSION_IMPL *session;

	cbt = (WT_CURSOR_BTREE *)cursor;
	CURSOR_API_CALL(cursor, session, prev, cbt->btree);
	ret = __wt_btcur_prev((WT_CURSOR_BTREE *)cursor, 0);

err:	API_END(session);
	return (ret);
}

/*
 * __curfile_reset --
 *	WT_CURSOR->reset method for the btree cursor type.
 */
static int
__curfile_reset(WT_CURSOR *cursor)
{
	WT_CURSOR_BTREE *cbt;
	WT_DECL_RET;
	WT_SESSION_IMPL *session;

	cbt = (WT_CURSOR_BTREE *)cursor;
	CURSOR_API_CALL(cursor, session, reset, cbt->btree);
	ret = __wt_btcur_reset(cbt);

err:	API_END(session);
	return (ret);
}

/*
 * __curfile_search --
 *	WT_CURSOR->search method for the btree cursor type.
 */
static int
__curfile_search(WT_CURSOR *cursor)
{
	WT_CURSOR_BTREE *cbt;
	WT_DECL_RET;
	WT_SESSION_IMPL *session;

	cbt = (WT_CURSOR_BTREE *)cursor;
	CURSOR_API_CALL(cursor, session, search, cbt->btree);
	WT_CURSOR_NEEDKEY(cursor);
	ret = __wt_btcur_search(cbt);

err:	API_END(session);
	return (ret);
}

/*
 * __curfile_search_near --
 *	WT_CURSOR->search_near method for the btree cursor type.
 */
static int
__curfile_search_near(WT_CURSOR *cursor, int *exact)
{
	WT_CURSOR_BTREE *cbt;
	WT_DECL_RET;
	WT_SESSION_IMPL *session;

	cbt = (WT_CURSOR_BTREE *)cursor;
	CURSOR_API_CALL(cursor, session, search_near, cbt->btree);
	WT_CURSOR_NEEDKEY(cursor);
	ret = __wt_btcur_search_near(cbt, exact);

err:	API_END(session);
	return (ret);
}

/*
 * __curfile_insert --
 *	WT_CURSOR->insert method for the btree cursor type.
 */
static int
__curfile_insert(WT_CURSOR *cursor)
{
	WT_CURSOR_BTREE *cbt;
	WT_DECL_RET;
	WT_SESSION_IMPL *session;

	cbt = (WT_CURSOR_BTREE *)cursor;
	CURSOR_UPDATE_API_CALL(cursor, session, insert, cbt->btree);
	if (!F_ISSET(cursor, WT_CURSTD_APPEND))
		WT_CURSOR_NEEDKEY(cursor);
	WT_CURSOR_NEEDVALUE(cursor);
	ret = __wt_btcur_insert((WT_CURSOR_BTREE *)cursor);

err:	CURSOR_UPDATE_API_END(session, ret);
	return (ret);
}

/*
 * __curfile_update --
 *	WT_CURSOR->update method for the btree cursor type.
 */
static int
__curfile_update(WT_CURSOR *cursor)
{
	WT_CURSOR_BTREE *cbt;
	WT_DECL_RET;
	WT_SESSION_IMPL *session;

	cbt = (WT_CURSOR_BTREE *)cursor;
	CURSOR_UPDATE_API_CALL(cursor, session, update, cbt->btree);
	WT_CURSOR_NEEDKEY(cursor);
	WT_CURSOR_NEEDVALUE(cursor);
	ret = __wt_btcur_update((WT_CURSOR_BTREE *)cursor);

err:	CURSOR_UPDATE_API_END(session, ret);
	return (ret);
}

/*
 * __curfile_remove --
 *	WT_CURSOR->remove method for the btree cursor type.
 */
static int
__curfile_remove(WT_CURSOR *cursor)
{
	WT_CURSOR_BTREE *cbt;
	WT_DECL_RET;
	WT_SESSION_IMPL *session;

	cbt = (WT_CURSOR_BTREE *)cursor;
	CURSOR_UPDATE_API_CALL(cursor, session, remove, cbt->btree);
	WT_CURSOR_NEEDKEY(cursor);
	ret = __wt_btcur_remove((WT_CURSOR_BTREE *)cursor);

err:	CURSOR_UPDATE_API_END(session, ret);
	return (ret);
}

/*
 * __wt_curfile_truncate --
 *	WT_SESSION.truncate support when file cursors are specified.
 */
int
__wt_curfile_truncate(
    WT_SESSION_IMPL *session, WT_CURSOR *start, WT_CURSOR *stop)
{
	WT_CURSOR_BTREE *cursor;
	WT_DATA_HANDLE *saved_dhandle;
	WT_DECL_RET;

	/*
	 * !!!
	 * We're doing a cursor operation but in the service of the session API;
	 * set the session handle to reference the appropriate Btree, but don't
	 * do any of the other "standard" cursor API setup.
	 */
	cursor = (WT_CURSOR_BTREE *)(start == NULL ? stop : start);
<<<<<<< HEAD
	WT_WITH_BTREE(session, cursor->btree,
	    ret = __wt_btcur_truncate(
	    (WT_CURSOR_BTREE *)start, (WT_CURSOR_BTREE *)stop));
=======
	saved_dhandle = session->dhandle;
	WT_SET_BTREE_IN_SESSION(session, cursor->btree);
	ret = __wt_btcur_truncate(
	    (WT_CURSOR_BTREE *)start, (WT_CURSOR_BTREE *)stop);
	session->dhandle = saved_dhandle;
>>>>>>> e9a607b1

	return (ret);
}

/*
 * __curfile_close --
 *	WT_CURSOR->close method for the btree cursor type.
 */
static int
__curfile_close(WT_CURSOR *cursor)
{
	WT_CURSOR_BTREE *cbt;
	WT_DECL_RET;
	WT_SESSION_IMPL *session;

	cbt = (WT_CURSOR_BTREE *)cursor;
	CURSOR_API_CALL(cursor, session, close, cbt->btree);
	WT_TRET(__wt_btcur_close(cbt));
	if (cbt->btree != NULL)
		WT_TRET(__wt_session_release_btree(session));
	/* The URI is owned by the btree handle. */
	cursor->uri = NULL;
	WT_TRET(__wt_cursor_close(cursor));

err:	API_END(session);
	return (ret);
}

/*
 * __wt_curfile_create --
 *	Open a cursor for a given btree handle.
 */
int
__wt_curfile_create(WT_SESSION_IMPL *session,
    WT_CURSOR *owner, const char *cfg[], int bulk, int bitmap,
    WT_CURSOR **cursorp)
{
	WT_CURSOR_STATIC_INIT(iface,
	    NULL,			/* get-key */
	    NULL,			/* get-value */
	    NULL,			/* set-key */
	    NULL,			/* set-value */
	    __curfile_compare,		/* compare */
	    __curfile_next,		/* next */
	    __curfile_prev,		/* prev */
	    __curfile_reset,		/* reset */
	    __curfile_search,		/* search */
	    __curfile_search_near,	/* search-near */
	    __curfile_insert,		/* insert */
	    __curfile_update,		/* update */
	    __curfile_remove,		/* remove */
	    __curfile_close);		/* close */
	WT_BTREE *btree;
	WT_CONFIG_ITEM cval;
	WT_CURSOR *cursor;
	WT_CURSOR_BTREE *cbt;
	WT_DECL_RET;
	size_t csize;

	cbt = NULL;

	btree = S2BT(session);
	WT_ASSERT(session, btree != NULL);

	csize = bulk ? sizeof(WT_CURSOR_BULK) : sizeof(WT_CURSOR_BTREE);
	WT_RET(__wt_calloc(session, 1, csize, &cbt));

	cursor = &cbt->iface;
	*cursor = iface;
	cursor->session = &session->iface;
	cursor->uri = btree->dhandle->name;
	cursor->key_format = btree->key_format;
	cursor->value_format = btree->value_format;

	cbt->btree = btree;
	if (bulk)
		WT_ERR(__wt_curbulk_init((WT_CURSOR_BULK *)cbt, bitmap));

	/*
	 * random_retrieval
	 * Random retrieval cursors only support next, reset and close.
	 */
	WT_ERR(__wt_config_gets_defno(session, cfg, "next_random", &cval));
	if (cval.val != 0) {
		__wt_cursor_set_notsup(cursor);
		cursor->next = __curfile_next_random;
		cursor->reset = __curfile_reset;
	}

	/* __wt_cursor_init is last so we don't have to clean up on error. */
	STATIC_ASSERT(offsetof(WT_CURSOR_BTREE, iface) == 0);
	WT_ERR(__wt_cursor_init(cursor, cursor->uri, owner, cfg, cursorp));

	if (0) {
err:		__wt_free(session, cbt);
	}

	return (ret);
}

/*
 * __wt_curfile_open --
 *	WT_SESSION->open_cursor method for the btree cursor type.
 */
int
__wt_curfile_open(WT_SESSION_IMPL *session, const char *uri,
    WT_CURSOR *owner, const char *cfg[], WT_CURSOR **cursorp)
{
	WT_CONFIG_ITEM cval;
	WT_DECL_RET;
	int bitmap, bulk;
	uint32_t flags;

	flags = 0;

	WT_RET(__wt_config_gets_defno(session, cfg, "bulk", &cval));
	if (cval.type == ITEM_BOOL ||
	    (cval.type == ITEM_NUM && (cval.val == 0 || cval.val == 1))) {
		bitmap = 0;
		bulk = (cval.val != 0);
	} else if (WT_STRING_MATCH("bitmap", cval.str, cval.len))
		bitmap = bulk = 1;
	else
		WT_RET_MSG(session, EINVAL,
		    "Value for 'bulk' must be a boolean or 'bitmap'");

	/* Bulk handles require exclusive access. */
	if (bulk)
		LF_SET(WT_BTREE_BULK | WT_DHANDLE_EXCLUSIVE);

	/* TODO: handle projections. */

	/* Get the handle and lock it while the cursor is using it. */
	if (WT_PREFIX_MATCH(uri, "file:"))
		WT_RET(__wt_session_get_btree_ckpt(session, uri, cfg, flags));
	else
		WT_RET(__wt_bad_object_type(session, uri));

	WT_ERR(__wt_curfile_create(session, owner, cfg, bulk, bitmap, cursorp));
	return (0);

err:	/* If the cursor could not be opened, release the handle. */
	WT_TRET(__wt_session_release_btree(session));
	return (ret);
}<|MERGE_RESOLUTION|>--- conflicted
+++ resolved
@@ -228,7 +228,6 @@
     WT_SESSION_IMPL *session, WT_CURSOR *start, WT_CURSOR *stop)
 {
 	WT_CURSOR_BTREE *cursor;
-	WT_DATA_HANDLE *saved_dhandle;
 	WT_DECL_RET;
 
 	/*
@@ -238,17 +237,9 @@
 	 * do any of the other "standard" cursor API setup.
 	 */
 	cursor = (WT_CURSOR_BTREE *)(start == NULL ? stop : start);
-<<<<<<< HEAD
 	WT_WITH_BTREE(session, cursor->btree,
 	    ret = __wt_btcur_truncate(
 	    (WT_CURSOR_BTREE *)start, (WT_CURSOR_BTREE *)stop));
-=======
-	saved_dhandle = session->dhandle;
-	WT_SET_BTREE_IN_SESSION(session, cursor->btree);
-	ret = __wt_btcur_truncate(
-	    (WT_CURSOR_BTREE *)start, (WT_CURSOR_BTREE *)stop);
-	session->dhandle = saved_dhandle;
->>>>>>> e9a607b1
 
 	return (ret);
 }
