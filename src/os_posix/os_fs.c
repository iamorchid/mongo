--- conflicted
+++ resolved
@@ -147,19 +147,9 @@
 	WT_DECL_RET;
 	WT_SESSION_IMPL *session;
 
-<<<<<<< HEAD
-#ifdef HAVE_DIAGNOSTIC
-	if (__wt_handle_search(session, name, false, NULL, NULL))
-		WT_RET_MSG(session, EINVAL,
-		    "%s: file-remove: file has open handles", name);
-#endif
-
-	WT_RET(__wt_filename(session, name, &path));
-=======
 	WT_UNUSED(file_system);
 
 	session = (WT_SESSION_IMPL *)wt_session;
->>>>>>> d8fb874f
 
 	/*
 	 * ISO C doesn't require remove return -1 on failure or set errno (note
@@ -168,12 +158,7 @@
 	 * where we're not doing any special checking for standards compliance,
 	 * using unlink may be marginally safer.
 	 */
-<<<<<<< HEAD
-	WT_SYSCALL_RETRY(unlink(path), ret);
-	__wt_free(session, path);
-=======
 	WT_SYSCALL(unlink(name), ret);
->>>>>>> d8fb874f
 	if (ret == 0)
 		return (0);
 	WT_RET_MSG(session, ret, "%s: file-remove: unlink", name);
@@ -190,10 +175,9 @@
 	WT_DECL_RET;
 	WT_SESSION_IMPL *session;
 
-<<<<<<< HEAD
-	from_path = to_path = NULL;
-	WT_ERR(__wt_filename(session, from, &from_path));
-	WT_ERR(__wt_filename(session, to, &to_path));
+	WT_UNUSED(file_system);
+
+	session = (WT_SESSION_IMPL *)wt_session;
 
 	/*
 	 * ISO C doesn't require rename return -1 on failure or set errno (note
@@ -202,24 +186,7 @@
 	 * with the wrong errno (if errno is garbage), or the generic WT_ERROR
 	 * return (if errno is 0), but we've done the best we can.
 	 */
-	WT_SYSCALL_RETRY(rename(from_path, to_path) != 0 ? -1 : 0, ret);
-
-err:	__wt_free(session, from_path);
-	__wt_free(session, to_path);
-=======
-	WT_UNUSED(file_system);
-
-	session = (WT_SESSION_IMPL *)wt_session;
-
-	/*
-	 * ISO C doesn't require rename return -1 on failure or set errno (note
-	 * POSIX 1003.1 extends C with those requirements). Be cautious, force
-	 * any non-zero return to -1 so we'll check errno. We can still end up
-	 * with the wrong errno (if errno is garbage), or the generic WT_ERROR
-	 * return (if errno is 0), but we've done the best we can.
-	 */
 	WT_SYSCALL(rename(from, to) != 0 ? -1 : 0, ret);
->>>>>>> d8fb874f
 	if (ret == 0)
 		return (0);
 	WT_RET_MSG(session, ret, "%s to %s: file-rename: rename", from, to);
@@ -342,11 +309,7 @@
 	fl.l_type = lock ? F_WRLCK : F_UNLCK;
 	fl.l_whence = SEEK_SET;
 
-<<<<<<< HEAD
-	WT_SYSCALL_RETRY(fcntl(fh->fd, F_SETLK, &fl) == -1 ? -1 : 0, ret);
-=======
 	WT_SYSCALL(fcntl(pfh->fd, F_SETLK, &fl) == -1 ? -1 : 0, ret);
->>>>>>> d8fb874f
 	if (ret == 0)
 		return (0);
 	WT_RET_MSG(session, ret, "%s: handle-lock: fcntl", file_handle->name);
@@ -584,11 +547,7 @@
 		f |= O_CLOEXEC;
 #endif
 		WT_SYSCALL_RETRY((
-<<<<<<< HEAD
-		    (fd = open(name, f, 0444)) == -1 ? -1 : 0), ret);
-=======
 		    (pfh->fd = open(name, f, 0444)) == -1 ? -1 : 0), ret);
->>>>>>> d8fb874f
 		if (ret != 0)
 			WT_ERR_MSG(session, ret, "%s: handle-open: open", name);
 		WT_ERR(__posix_open_file_cloexec(session, pfh->fd, name));
@@ -642,11 +601,7 @@
 #endif
 	}
 
-<<<<<<< HEAD
-	WT_SYSCALL_RETRY(((fd = open(name, f, mode)) == -1 ? -1 : 0), ret);
-=======
 	WT_SYSCALL_RETRY(((pfh->fd = open(name, f, mode)) == -1 ? -1 : 0), ret);
->>>>>>> d8fb874f
 	if (ret != 0)
 		WT_ERR_MSG(session, ret,
 		    pfh->direct_io ?
